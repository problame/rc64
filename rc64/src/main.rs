--- conflicted
+++ resolved
@@ -39,12 +39,11 @@
 
 #[derive(Debug, StructOpt)]
 struct Args {
-    #[structopt(long, help="use custom kernal image")]
+    #[structopt(long, help = "use custom kernal image")]
     kernal: Option<PathBuf>,
 }
 
 fn main() {
-<<<<<<< HEAD
     let args = Args::from_args();
 
     let kernal = args.kernal.map_or_else(
@@ -54,15 +53,6 @@
             r2c_new!(rom::ROM::from(kernal_img)) as R2C<dyn MemoryArea>
         },
     );
-=======
-    let kernal = if std::env::args().len() == 2 {
-        let kernal_img =
-            std::fs::read(std::env::args().nth(1).unwrap()).expect("read custom kernal image failed");
-        r2c_new!(rom::ROM::from(kernal_img)) as R2C<dyn MemoryArea>
-    } else {
-        r2c_new!(rom::stock::KERNAL) as R2C<dyn MemoryArea>
-    };
->>>>>>> 2d71e781
 
     let ram = r2c_new!(RAM::default());
     let color_ram = r2c_new!(ColorRAM::default());
